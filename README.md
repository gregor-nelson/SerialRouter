--- conflicted
+++ resolved
@@ -21,11 +21,7 @@
 </div>
 ## Overview
 
-<<<<<<< HEAD
-SerialRouter was developed for offshore applications requiring uninterrupted serial communication routing. The system features a core engine with automatic failover, comprehensive monitoring, and a modern Qt6 GUI interface for configuration and real-time system oversight.
-=======
 Serial Router was developed for offshore applications requiring uninterrupted serial communication routing. The system features a production-ready core engine with automatic failover, comprehensive monitoring, and a modern Qt6 GUI interface for configuration and real-time system oversight.
->>>>>>> d2b2eab2
 
 ## Architecture
 
